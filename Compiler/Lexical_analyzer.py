import re
from .Token import Token


class LexicalErrorException(Exception):
    pass


def analyze(text):
    """
    :returns list of tokens in the text
    raises exception in case of lexical error
    """

    rules = [
        ('\s+', Token.WHITESPACE),
        ('void',    Token.VOID),
        ('int',     Token.INT),
        ('bool', Token.INT),  # treat bool as int
        ('char', Token.INT),  # treat char as int
        ('struct', Token.STRUCT),

        ('true', Token.TRUE),
        ('false', Token.FALSE),
        ('&&', Token.AND),
        ('\|\|', Token.OR),
        ('\!', Token.NOT),
        ('return', Token.RETURN),
        ('if', Token.IF),
        ('else', Token.ELSE),
        ('while', Token.WHILE),
        ('for', Token.FOR),
        ('do', Token.DO),
        ('print', Token.PRINT),
<<<<<<< HEAD
        ('switch', Token.SWITCH),
        ('case', Token.CASE),
        ('default', Token.DEFAULT),
        ('break', Token.BREAK),
=======
        ('sizeof', Token.SIZEOF),
        ('break', Token.BREAK),  # todo
>>>>>>> 6cec7530
        ('continue', Token.CONTINUE),  # todo
        (':', Token.COLON),
        (';', Token.SEMICOLON),
        (',', Token.COMMA),
        (r'\.', Token.DOT),

        ('\(', Token.LPAREN),
        ('\)', Token.RPAREN),
        ('\{', Token.LBRACE),
        ('\}', Token.RBRACE),
        ('\[', Token.LBRACK),
        ('\]', Token.RBRACK),
        ('=|\+=|-=|\*=|/=|%=|<<=|>>=|&=|\|=|\^=', Token.ASSIGN),

        ('<=|>=|==|!=|<|>', Token.RELOP),
        ('\+\+', Token.INCREMENT),
        ('--', Token.DECREMENT),
        ('\+|-|\*|/|%', Token.BINOP),
        ('\*\*|//|%%', Token.UNARY_MULTIPLICATIVE),

        ('<<|>>', Token.BITWISE_SHIFT),
        ('~', Token.BITWISE_NOT),
        ('&', Token.BITWISE_AND),
        ('\|', Token.BITWISE_OR),
        ('\^', Token.BITWISE_XOR),

        ('([a-zA-Z_][a-zA-Z0-9_]*)',    Token.ID),
        ('(\d+)',     Token.NUM),
        ('(0x[A-Fa-f\d]+)',     Token.NUM),  # hexadecimal number
        (r'\"(\\\"|[^"])*"',   Token.STRING),
        (r'\'(\\\'|(\\)?[^\'])\'', Token.CHAR),
        ('//.*(\\n|$)', Token.COMMENT),
        (r'/\*[\s\S]*?\*/', Token.COMMENT),  # multiline comments
        ('.',       Token.UNIDENTIFIED)
    ]

    rules = [(re.compile(r), t) for r, t in rules]

    tokens = []

    # create a mapping of [line number] to [offset of that line from the beginning of the text]
    newline = re.compile('\n')
    lines = [0] + [m.end() for m in re.finditer(newline, text)]

    i = 0
    while i < len(text):
        current_matches = []
        for regex, token_type in rules:
            m = regex.match(text, i)
            if m:
                current_matches.append((m, token_type))

        # pick the token that fits the longest match
        # if tie - pick the one defined first in the rules list
        longest_match, max_i, matched_token = None, i, None
        for match, token_type in current_matches:
            if match.end() > max_i:
                longest_match, max_i, matched_token = match, match.end(), token_type

        # calculate line and column
        line, column = None, None
        for line_idx in range(len(lines)-1):
            if lines[line_idx] <= longest_match.start() < lines[line_idx+1]:
                line, column = line_idx+1, (longest_match.start() - lines[line_idx])+1  # humans count from 1 :)
                break
        if not line:
            line, column = len(lines), (longest_match.start() - lines[-1])+1

        if matched_token != Token.COMMENT:
            if matched_token == Token.UNIDENTIFIED:
                raise LexicalErrorException("Unidentified Character '%s' (line %s column %s)" % (text[i], line, column))
            if matched_token != Token.WHITESPACE:
                if matched_token in [Token.STRING, Token.CHAR]:
                    # remove quotes at beginning and end, un-escape characters
                    tokens.append(Token(matched_token, line, column, longest_match.group()[1:-1].encode("utf8").decode("unicode_escape")))
                elif matched_token in [Token.NUM, Token.ID, Token.BINOP, Token.RELOP, Token.ASSIGN, Token.UNARY_MULTIPLICATIVE, Token.BITWISE_SHIFT]:
                    tokens.append(Token(matched_token, line, column, longest_match.group()))
                else:
                    tokens.append(Token(matched_token, line, column))
        i = longest_match.end()

    return tokens


def tests():
    def test1():
        # test token priorities: INT should not be confused with ID even if ID contains "int"
        text = "my international int ; int; pints; international;"
        res = analyze(text)

        expected = [Token.ID, Token.ID, Token.INT, Token.SEMICOLON, Token.INT, Token.SEMICOLON, Token.ID,
                    Token.SEMICOLON, Token.ID, Token.SEMICOLON]
        assert len(res) == len(expected) and all(res[i].type == expected[i] for i in range(len(res)))

    def test2():
        text = "true !||!false falsek  k||y+-a&&x"
        res = analyze(text)

        expected = [Token.TRUE, Token.NOT, Token.OR, Token.NOT, Token.FALSE, Token.ID, Token.ID, Token.OR, Token.ID,
                    Token.BINOP, Token.BINOP, Token.ID, Token.AND, Token.ID]
        assert len(res) == len(expected) and all(res[i].type == expected[i] for i in range(len(res)))

    # todo find a better way to test?
    test1()
    test2()


if __name__ == '__main__':
    tests()<|MERGE_RESOLUTION|>--- conflicted
+++ resolved
@@ -32,15 +32,11 @@
         ('for', Token.FOR),
         ('do', Token.DO),
         ('print', Token.PRINT),
-<<<<<<< HEAD
+        ('sizeof', Token.SIZEOF),
         ('switch', Token.SWITCH),
         ('case', Token.CASE),
         ('default', Token.DEFAULT),
         ('break', Token.BREAK),
-=======
-        ('sizeof', Token.SIZEOF),
-        ('break', Token.BREAK),  # todo
->>>>>>> 6cec7530
         ('continue', Token.CONTINUE),  # todo
         (':', Token.COLON),
         (';', Token.SEMICOLON),
